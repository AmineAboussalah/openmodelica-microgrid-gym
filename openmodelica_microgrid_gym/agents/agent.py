--- conflicted
+++ resolved
@@ -3,20 +3,12 @@
 import numpy as np
 from matplotlib.figure import Figure
 
-<<<<<<< HEAD
-from openmodelica_microgrid_gym.env import EmptyHistory, ModelicaEnv
-
-
-class Agent:
-    def __init__(self, history: EmptyHistory = EmptyHistory(), env: ModelicaEnv = None):
-=======
 from openmodelica_microgrid_gym.env import ModelicaEnv
 from openmodelica_microgrid_gym.util import EmptyHistory
 
 
 class Agent:
     def __init__(self, obs_varnames: List[str] = None, history: EmptyHistory = None, env: ModelicaEnv = None):
->>>>>>> a0cf8782
         """
         Abstract base class for all Agents. The agent can act on the environment and observe its result.
         This class is aims to wrap the whole learning process into a class to simplify the implementation.
@@ -29,12 +21,8 @@
         :param env: reference to the environment (only needed when used in internal act function)
         """
         self.env = env
-<<<<<<< HEAD
-        self.history = history
-=======
         self.history = history or EmptyHistory()
         self.obs_varnames = obs_varnames
->>>>>>> a0cf8782
 
     def reset(self):
         """
