from datetime import datetime
import logging
from os.path import basename
from typing import Sequence, Callable

import gym
import numpy as np
import scipy
from pyfmi import load_fmu
from pyfmi.fmi import FMUModelME2
from scipy import integrate
import matplotlib.pyplot as plt

from gym_microgrid.common.flattendict import flatten
from gym_microgrid.env.recorder import FullHistory, EmptyHistory

logger = logging.getLogger(__name__)


class ModelicaEnv(gym.Env):
    """
    Superclass for all environments simulated with Modelica FMU exported.
    Implements abstract logic, common to all such environments.

    In addition, allows usage of simple reward function out of box:
        positive reward is assigned if experiment goes on,
        negative reward - when experiment is done.

    To create your own environment inherit this class and implement:
        _get_action_space(), _get_observation_space(), _is_done()
    and provide required config, that describes your model.


    If you need more sophisticated logic to be implemented - override methods of OpenAI Gym API
    in the child-class: reset(), step(), render(), close()

    All methods called on model are from implemented PyFMI API.
    """

    viz_modes = {'episode', 'step', None}

    def __init__(self, time_step: float = 1e-4, reward_fun: callable = lambda obs: 1,
                 log_level: int = logging.WARNING, solver_method='LSODA', max_episode_steps: int = None,
                 model_params: dict = None,
                 model_input: Sequence[str] = None, model_output: Sequence[str] = None,
                 model_path='grid.network.fmu',
                 time_start=0,
                 viz_mode: str = 'episode', history: EmptyHistory = FullHistory()):
        """
        :type model_params: dict
        :param model_params: key is variable name, value is a scalar or a callable with parameter time
        :type history: EmptyHistory
        :type viz_mode: str
        """
        logger.setLevel(log_level)
        # Right now still there until we defined an other stop-criteria according to safeness
        if model_input is None:
            raise ValueError('Please specify model_input variables from your OM FMU.')
        if model_output is None:
            raise ValueError('Please specify model_output variables from your OM FMU.')
        if viz_mode not in self.viz_modes:
            raise ValueError(f'Please select one of the following viz_modes: {self.viz_modes}')

        self.viz_mode = viz_mode
        logger.setLevel(log_level)
        self.solver_method = solver_method

        # load model from fmu
        model_name = basename(model_path)
        logger.debug("Loading model {}".format(model_name))
        self.model: FMUModelME2 = load_fmu(model_path,
                                           log_file_name=datetime.now().strftime(f'%Y-%m-%d_{model_name}.txt'))
        logger.debug("Successfully loaded model {}".format(model_name))

        # if you reward policy is different from just reward/penalty - implement custom step method
        self.reward = reward_fun

        # Parameters required by this implementation
        self.time_start = time_start
        self.time_step_size = time_step
        self.time_end = np.inf if max_episode_steps is None else self.time_start + max_episode_steps * self.time_step_size

        # if there are parameters, we will convert all scalars to constant functions.
        self.model_parameters = model_params and {var: (val if isinstance(val, Callable) else lambda t: val) for
                                                  var, val in model_params.items()}
        self.model_input_names = model_input
        self.model_output_names = model_output
        self.sim_time_interval = None
        self.state = None
        self.record_states = viz_mode == 'episode'
        self.history = history
        self.history.cols = flatten(self.model_output_names)

        # OpenAI Gym requirements
        self.action_space = gym.spaces.Discrete(3)
        high = np.array([self.time_end, np.inf])
        self.observation_space = gym.spaces.Box(-high, high)

    def _setup_fmu(self):
        """
        Setup FMU
        """

        self.model.setup_experiment(start_time=self.time_start)
        self.model.enter_initialization_mode()
        self.model.exit_initialization_mode()

        e_info = self.model.get_event_info()
        e_info.newDiscreteStatesNeeded = True
        # Event iteration
        while e_info.newDiscreteStatesNeeded:
            self.model.enter_event_mode()
            self.model.event_update()
            e_info = self.model.get_event_info()

        self.model.enter_continuous_time_mode()

        # precalculating indices for more efficient lookup
        self.model_output_idx = np.array(
            [self.model.get_variable_valueref(k) for k in flatten(self.model_output_names)])

    def _calc_jac(self, t, x):
        # get state and derivative value reference lists
        refs = [[s.value_reference for s in getattr(self.model, attr)().values()]
                for attr in
                ['get_states_list', 'get_derivatives_list']]
        jacobian = np.identity(len(refs[1]))
        np.apply_along_axis(
            lambda col: self.model.get_directional_derivative(*refs, col), 0,
            jacobian)
        return jacobian

    def _get_deriv(self, t, x):
        self.model.time = t
        self.model.continuous_states = x.copy(order='C')

        # Compute the derivative
        dx = self.model.get_derivatives()
        return dx

    def _simulate(self):
        """
        Executes simulation by FMU in the time interval [start_time; stop_time]
        currently saved in the environment.

        :return: resulting state of the environment.
        """
        logger.debug(f'Simulation started for time interval {self.sim_time_interval[0]}-{self.sim_time_interval[1]}')

        # Advance
        x_0 = self.model.continuous_states

        # Get the output from a step of the solver
        sol_out = scipy.integrate.solve_ivp(
<<<<<<< HEAD
            self._get_deriv, self.sim_time_interval, x_0, method=self.solver_method, jac=self._calc_jac, atol=1e-9)
=======
            self._get_deriv, self.sim_time_interval, x_0, method=self.solver_method, jac=self._calc_jac, atol=1e-10)
>>>>>>> 03536f1d
        # get the last solution of the solver
        self.model.continuous_states = sol_out.y[:, -1]

        obs = self.model.get_real(self.model_output_idx)
        self.history.append(obs)
        return obs

    @property
    def is_done(self) -> bool:
        """
        Checks if the experiment is finished using a time limit

        :return: True if simulation time exceeded
        """
        logger.debug(f't: {self.sim_time_interval[1]}, ')
        return abs(self.sim_time_interval[1]) > self.time_end

    def reset(self):
        """
        OpenAI Gym API. Restarts environment and sets it ready for experiments.
        In particular, does the following:
            * resets model
            * sets simulation start time to 0
            * sets initial parameters of the model
            * initializes the model
            * sets environment class attributes, e.g. start and stop time.
        :return: state of the environment after resetting
        """
        logger.debug("Experiment reset was called. Resetting the model.")

        self.model.reset()
        self.model.setup_experiment(start_time=0)

        self._setup_fmu()
        self.sim_time_interval = np.array([self.time_start, self.time_start + self.time_step_size])
        self.history.reset()
        self.state = self._simulate()

        return self.state

    def step(self, action):
        """
        OpenAI Gym API. Determines how one simulation step is performed for the environment.
        Simulation step is execution of the given action in a current state of the environment.
        :param action: action to be executed.
        :return: resulting state
        """
        logger.debug("Experiment next step was called.")
        if self.is_done:
            logging.warning(
                """You are calling 'step()' even though this environment has already returned done = True.
                You should always call 'reset()' once you receive 'done = True' -- any further steps are
                undefined behavior.""")
            return self.state, None, self.is_done

        # check if action is a list. If not - create list of length 1
        try:
            iter(action)
        except TypeError:
            action = [action]
            logging.warning("Model input values (action) should be passed as a list")

        # Check if number of model inputs equals number of values passed
        if len(action) != len(list(self.model_input_names)):
            message = "List of values for model inputs should be of the length {}," \
                      "equal to the number of model inputs. Actual length {}".format(
                len(list(self.model_input_names)), len(action))
            logging.error(message)
            raise ValueError(message)

        # Set input values of the model
        logger.debug("model input: {}, values: {}".format(self.model_input_names, action))
        self.model.set(list(self.model_input_names), list(action))
        if self.model_parameters:
            # list of keys and list of values
            self.model.set(*zip(*[(var, f(self.sim_time_interval[0])) for var, f in self.model_parameters.items()]))

        # Simulate and observe result state
        self.state = self._simulate()

        logger.debug("model output: {}, values: {}".format(flatten(self.model_output_names), self.state))

        # Check if experiment has finished
        # Move simulation time interval if experiment continues
        if not self.is_done:
            logger.debug("Experiment step done, experiment continues.")
            self.sim_time_interval += self.time_step_size
        else:
            logger.debug("Experiment step done, experiment done.")

        return self.state, self.reward(self.state), self.is_done

    def render(self, mode='human', close=False):
        """
        OpenAI Gym API. Determines how current environment state should be rendered.
        Does nothing at the moment

        :param mode: rendering mode. Read more in Gym docs.
        :param close: flag if rendering procedure should be finished and resources cleaned.
        Used, when environment is closed.
        :return: rendering result
        """
        if self.viz_mode is None:
            return True
        elif close:
            if self.viz_mode == 'step':
                # TODO close plot
                pass
            else:
                # TODO create the plot
                for cols in flatten(self.model_output_names, 1):
                    self.history.df[cols].plot()
                    plt.show()
                # print(self.history)
                pass
        elif self.viz_mode == 'step':
            # TODO update plot
            pass
        return True

    def close(self):
        """
        OpenAI Gym API. Closes environment and all related resources.
        Closes rendering.
        :return: True on success
        """
        return self.render(close=True)<|MERGE_RESOLUTION|>--- conflicted
+++ resolved
@@ -42,8 +42,7 @@
     def __init__(self, time_step: float = 1e-4, reward_fun: callable = lambda obs: 1,
                  log_level: int = logging.WARNING, solver_method='LSODA', max_episode_steps: int = None,
                  model_params: dict = None,
-                 model_input: Sequence[str] = None, model_output: Sequence[str] = None,
-                 model_path='grid.network.fmu',
+                 model_input: Sequence[str] = None, model_output: Sequence[str] = None, model_path='grid.network.fmu',
                  time_start=0,
                  viz_mode: str = 'episode', history: EmptyHistory = FullHistory()):
         """
@@ -116,8 +115,8 @@
         self.model.enter_continuous_time_mode()
 
         # precalculating indices for more efficient lookup
-        self.model_output_idx = np.array(
-            [self.model.get_variable_valueref(k) for k in flatten(self.model_output_names)])
+        statename_index_map = {v: i for i, v in enumerate(list(self.model.get_states_list()))}
+        self.model_output_index = np.array([statename_index_map[k] for k in flatten(self.model_output_names)])
 
     def _calc_jac(self, t, x):
         # get state and derivative value reference lists
@@ -152,15 +151,11 @@
 
         # Get the output from a step of the solver
         sol_out = scipy.integrate.solve_ivp(
-<<<<<<< HEAD
-            self._get_deriv, self.sim_time_interval, x_0, method=self.solver_method, jac=self._calc_jac, atol=1e-9)
-=======
             self._get_deriv, self.sim_time_interval, x_0, method=self.solver_method, jac=self._calc_jac, atol=1e-10)
->>>>>>> 03536f1d
         # get the last solution of the solver
         self.model.continuous_states = sol_out.y[:, -1]
 
-        obs = self.model.get_real(self.model_output_idx)
+        obs = np.array(self.model.continuous_states)[self.model_output_index]
         self.history.append(obs)
         return obs
 
